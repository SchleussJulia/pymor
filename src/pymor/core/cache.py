--- conflicted
+++ resolved
@@ -344,11 +344,9 @@
         is disabled.
     """
 
-<<<<<<< HEAD
     sid_ignore = ImmutableInterface.sid_ignore | {'_CacheableInterface__cache_region'}
-=======
+
     __cache_region = 'memory'
->>>>>>> 2ca7f1b8
 
     @property
     def cache_region(self):
